--- conflicted
+++ resolved
@@ -22,11 +22,7 @@
 }
 
 class WelcomePresenter: BaseWelcomePresenter {
-<<<<<<< HEAD
-    private var userDefaults: UserDefaults
-=======
     private var userDefaultStore: UserDefaultStore
->>>>>>> 287f68fd
 
     weak var view: WelcomeViewProtocol? {
         return self.baseView as? WelcomeViewProtocol
@@ -38,15 +34,9 @@
          dataStore: DataStore = DataStore.shared,
          lifecycleStore: LifecycleStore = LifecycleStore.shared,
          biometryManager: BiometryManager = BiometryManager(),
-<<<<<<< HEAD
-         userDefaults: UserDefaults = UserDefaults.standard) {
-
-        self.userDefaults = userDefaults
-=======
          userDefaultStore: UserDefaultStore = UserDefaultStore.shared) {
 
         self.userDefaultStore = userDefaultStore
->>>>>>> 287f68fd
 
         super.init(view: view,
                    dispatcher: dispatcher,
@@ -151,11 +141,7 @@
         let coldStartObservable = Observable.combineLatest(
             self.accountStore.profile,
             self.dataStore.locked.distinctUntilChanged(),
-<<<<<<< HEAD
-            self.userDefaults.onForceLock)
-=======
             self.userDefaultStore.forceLock)
->>>>>>> 287f68fd
             .take(1)
             .filter { !$0.2 }
             .map { ($0.0, $0.1) }
